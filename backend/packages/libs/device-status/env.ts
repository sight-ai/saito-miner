import { createEnv } from '@t3-oss/env-core';
import memoizee from 'memoizee';
import { z } from 'zod';

export const env = memoizee(() =>
  createEnv({
    server: {
<<<<<<< HEAD
      GATEWAY_API_URL: z.string(),
      GATEWAY_API_KEY: z.string().optional(),
      NODE_CODE: z.string(),
      GPU_BRAND: z.string(),
      DEVICE_TYPE: z.string(),
      GPU_MODEL: z.string(),
      REWARD_ADDRESS: z.string()
=======
      GATEWAY_API_URL: z.string().default('unknown'),
      GATEWAY_API_KEY: z.string().optional().default('unknown'),
      NODE_CODE: z.string().default('unknown'),
      OLLAMA_DEVICE_ID: z.string().default('unknown'),
      OLLAMA_DEVICE_NAME: z.string().default('unknown'),
      GPU_BRAND: z.string().default('unknown'),
      DEVICE_TYPE: z.string().default('unknown'),
      GPU_MODEL: z.string().default('unknown'),
      REWARD_ADDRESS: z.string().default('unknown')
>>>>>>> ac91e016
    },
    runtimeEnv: process.env,
  }),
);<|MERGE_RESOLUTION|>--- conflicted
+++ resolved
@@ -5,25 +5,13 @@
 export const env = memoizee(() =>
   createEnv({
     server: {
-<<<<<<< HEAD
-      GATEWAY_API_URL: z.string(),
-      GATEWAY_API_KEY: z.string().optional(),
-      NODE_CODE: z.string(),
-      GPU_BRAND: z.string(),
-      DEVICE_TYPE: z.string(),
-      GPU_MODEL: z.string(),
-      REWARD_ADDRESS: z.string()
-=======
       GATEWAY_API_URL: z.string().default('unknown'),
       GATEWAY_API_KEY: z.string().optional().default('unknown'),
       NODE_CODE: z.string().default('unknown'),
-      OLLAMA_DEVICE_ID: z.string().default('unknown'),
-      OLLAMA_DEVICE_NAME: z.string().default('unknown'),
       GPU_BRAND: z.string().default('unknown'),
       DEVICE_TYPE: z.string().default('unknown'),
       GPU_MODEL: z.string().default('unknown'),
       REWARD_ADDRESS: z.string().default('unknown')
->>>>>>> ac91e016
     },
     runtimeEnv: process.env,
   }),
