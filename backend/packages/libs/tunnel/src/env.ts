--- conflicted
+++ resolved
@@ -7,12 +7,8 @@
     server: {
       GATEWAY_API_URL: z.string().optional(),
       GATEWAY_API_KEY: z.string().optional(),
-<<<<<<< HEAD
       NODE_CODE: z.string().optional(),
-=======
-      NODE_CODE: z.string(),
       NODE_ENV: z.enum(['development', 'production']).default('development'),
->>>>>>> 409b4dc0
     },
     runtimeEnv: process.env,
   }),
