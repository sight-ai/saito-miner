--- conflicted
+++ resolved
@@ -250,12 +250,7 @@
     }
   }
 
-<<<<<<< HEAD
-  async listModel(): Promise<ModelOfOllama<'list_model_response'>> {
-    const url = new URL(`api/tags`, this.baseUrl);
-=======
   async listModelTags(): Promise<ModelOfOllama<'list_model_response'>> {
->>>>>>> 0c14d259
     const response = await got
       .get(url.toString())
       .json();
